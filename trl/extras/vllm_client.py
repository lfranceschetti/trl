# Copyright 2025 The HuggingFace Team. All rights reserved.
#
# Licensed under the Apache License, Version 2.0 (the "License");
# you may not use this file except in compliance with the License.
# You may obtain a copy of the License at
#
#     http://www.apache.org/licenses/LICENSE-2.0
#
# Unless required by applicable law or agreed to in writing, software
# distributed under the License is distributed on an "AS IS" BASIS,
# WITHOUT WARRANTIES OR CONDITIONS OF ANY KIND, either express or implied.
# See the License for the specific language governing permissions and
# limitations under the License.

import atexit
import logging
import time
from typing import Optional

import torch
from torch import nn

from ..import_utils import is_requests_available, is_vllm_available


if is_requests_available():
    import requests
    from requests import ConnectionError


if is_vllm_available():
    from vllm.distributed.device_communicators.pynccl import PyNcclCommunicator
    from ..extras.stateless_group import CustomStatelessProcessGroup


logger = logging.getLogger(__name__)


class VLLMClient:
    """
    A client class to interact with a vLLM server.

    This class provides methods to generate completions, initialize and manage weight update groups, and update model
    weights in a distributed setting. Before using it, start the vLLM server with `trl vllm-serve`.

    Args:
        host (`str`, *optional*, defaults to `"0.0.0.0"`):
            IP address of the vLLM server.
        server_port (`int`, *optional*, defaults to `8000`):
            Port number of the vLLM server.
        group_port (`int`, *optional*, defaults to `51216`):
            Port number for the weight update group.
        connection_timeout (`float`, *optional*, defaults to `0.0`):
            Total timeout duration in seconds to wait for the server to be up. If the server is not up after the
            timeout, a `ConnectionError` is raised.

    Examples:
        Run the vLLM server with the model `Qwen/Qwen2.5-7B`:

        ```
        $ trl vllm-serve --model Qwen/Qwen2.5-7B
        ...
        INFO:     Application startup complete.
        INFO:     Uvicorn running on http://0.0.0.0:8000 (Press CTRL+C to quit)
        ```

        Use the client to generate completions and update model weights:

        ```python
        >>> from trl.extras.vllm_client import VLLMClient
        >>> client = VLLMClient()
        >>> client.generate(["Hello, AI!", "Tell me a joke"])
        [[2980, 498, 1492, 752, 448, 264, 13027, 8645, 30, 358, 2776, 4460, 311, 3270, 264, 2025],
         [911, 7988, 1251, 382, 3838, 653, 498, 1618, 4325, 879, 2581, 20027, 264, 21428, 30, 362]]

        >>> from transformers import AutoModelForCausalLM
        >>> model = AutoModelForCausalLM.from_pretrained("Qwen/Qwen2.5-7B", device_map="cuda")
        >>> client.update_model_params(model)
        ```
    """

    def __init__(
        self, host: str = "0.0.0.0", server_port: int = 8000, group_port: int = 51216, connection_timeout: float = 0.0, enable_weight_sync: bool = True
    ):
        if not is_requests_available():
            raise ImportError("requests is not installed. Please install it with `pip install requests`.")
        if not is_vllm_available():
            raise ImportError("vLLM is not installed. Please install it with `pip install vllm`.")

        self.session = requests.Session()
        self.session.trust_env = False  # Bypass proxy for internal cluster communication
        self.host = host
        self.server_port = server_port
        self.group_port = group_port
        self.enable_weight_sync = enable_weight_sync
        self.check_server(connection_timeout)  # check server and fail after timeout
        self.pynccl_comm = None  # Initialize lazily when needed for weight updates
        self._communicator_initialized = False
        atexit.register(self.close_communicator)  # when the client object is deleted, close the weight update group

    def check_server(self, total_timeout: float = 0.0, retry_interval: float = 2.0):
        """
        Check server availability with retries on failure, within a total timeout duration. If the server is not up
        after the total timeout duration, raise a `ConnectionError`.

        Args:
            retry_interval (`float`, *optional*, defaults to `2.0`):
                Interval in seconds between retries.
            total_timeout (`float`, *optional*, defaults to `0.0`):
                Total timeout duration in seconds.
        """
        url = f"http://{self.host}:{self.server_port}/health/"
        start_time = time.time()  # Record the start time

        while True:
            try:
                response = self.session.get(url)
            except requests.exceptions.RequestException as exc:
                # Check if the total timeout duration has passed
                elapsed_time = time.time() - start_time
                if elapsed_time >= total_timeout:
                    raise ConnectionError(
                        f"The vLLM server can't be reached at {self.host}:{self.server_port} after {total_timeout} "
                        "seconds. Make sure the server is running by running `trl vllm-serve`."
                    ) from exc
            else:
                if response.status_code == 200:
                    logger.info("Server is up!")
                    return None

            # Retry logic: wait before trying again
            logger.info(f"Server is not up yet. Retrying in {retry_interval} seconds...")
            time.sleep(retry_interval)

    def generate(
        self,
        prompts: list[str],
<<<<<<< HEAD
        prompts_2: Optional[list[str]] = None,
=======
        prompts_2: list[str] = None,
>>>>>>> 6b63ed55
        n: int = 1,
        repetition_penalty: float = 1.0,
        temperature: float = 1.0,
        top_p: float = 1.0,
        top_k: int = -1,
        min_p: float = 0.0,
        max_tokens: int = 16,
        guided_decoding_regex: Optional[str] = None,
<<<<<<< HEAD
        starting_agent: Optional[bool] = None,
        game_configs: Optional[list] = None,
        sampled_h: Optional[int] = None,
    ) -> dict:
=======
        starting_agent: Optional[str] = None,
        sampled_h: Optional[int] = None,
    ) -> list[list[str]]:
>>>>>>> 6b63ed55
        """
        Generates model completions for the provided prompts.

        Args:
            prompts (`list[str]`):
                List of text prompts for which the model will generate completions.
            prompts_2 (`list[str]` or `None`, *optional*, defaults to `None`):
                Optional list of second prompts (e.g., for the other agent's system prompt).
            n (`int`, *optional*, defaults to `1`):
                Number of completions to generate for each prompt.
            repetition_penalty (`float`, *optional*, defaults to `1.0`):
                Parameter for repetition penalty. 1.0 means no penalty.
            temperature (`float`, *optional*, defaults to `1.0`):
                Temperature parameter for sampling. Higher values increase diversity.
            top_p (`float`, *optional*, defaults to `1.0`):
                Top-p sampling parameter.`1.0` means no truncation.
            top_k (`int`, *optional*, defaults to `-1`):
                Top-k sampling parameter. `-1` means no truncation.
            min_p (`float`, *optional*, defaults to `0.0`):
                Minimum probability for sampling.
            max_tokens (`int`, *optional*, defaults to `16`):
                Maximum number of tokens to generate for each prompt.
            guided_decoding_regex (`str` or `None`, *optional*, defaults to `None`):
                Regular expression to guide the decoding process.
            starting_agent (`bool` or `None`, *optional*, defaults to `None`):
                Whether the starting agent is making the first move (not used by server, kept for compatibility).
            game_configs (`list` or `None`, *optional*, defaults to `None`):
                Optional game configurations (not used by server, kept for compatibility).
            sampled_h (`int` or `None`, *optional*, defaults to `None`):
                Optional sampled h value (not used by server, kept for compatibility).

        Returns:
            `dict`: Dictionary containing conversations, token_ids, attention_masks, and assistant_masks.
        """
        url = f"http://{self.host}:{self.server_port}/generate/"
<<<<<<< HEAD
        
        # Build the request payload
        payload = {
            "prompts": prompts,
            "n": n,
            "repetition_penalty": repetition_penalty,
            "temperature": temperature,
            "top_p": top_p,
            "top_k": top_k,
            "min_p": min_p,
            "max_tokens": max_tokens,
        }
        
        # Add optional parameters
        if prompts_2 is not None:
            payload["prompts_2"] = prompts_2
        if guided_decoding_regex is not None:
            payload["guided_decoding_regex"] = guided_decoding_regex
        
        response = self.session.post(url, json=payload)
        if response.status_code == 200:
            data = response.json()
            
            # Calculate total_token_count from attention_masks (count actual tokens, not padding)
            attention_masks = data.get("attention_masks", [])
            total_token_count = []
            if attention_masks:
                for mask_list in attention_masks:
                    # Count tokens where attention mask is 1 (non-padding tokens)
                    total_token_count.append(sum(mask_list))
            else:
                # Fallback: count all token_ids if attention_masks not available
                token_ids = data.get("token_ids", [])
                for token_id_list in token_ids:
                    total_token_count.append(len(token_id_list))
            
            return {
                "conversations": data["conversations"],
                "token_ids": data["token_ids"],
                "attention_masks": attention_masks,
=======

        print("VLLM CLIENT sampled_h", sampled_h)

        response = self.session.post(
            url,
            json={
                "prompts": prompts,
                "prompts_2": prompts_2,
                "n": n,
                "repetition_penalty": repetition_penalty,
                "temperature": temperature,
                "top_p": top_p,
                "top_k": top_k,
                "min_p": min_p,
                "max_tokens": max_tokens,
                "guided_decoding_regex": guided_decoding_regex,
                "starting_agent": starting_agent,
                "sampled_h": sampled_h,
            },
        )
        if response.status_code == 200:
            data = response.json()
            # Handle the case where total_token_count might not be in the response
            total_token_count = data.get("total_token_count", [0])
            logger.info(f"Total token count: {total_token_count}")
            return {
                "conversations": data["conversations"],
                "token_ids": data["token_ids"],
                "attention_masks": data["attention_masks"],
>>>>>>> 6b63ed55
                "assistant_masks": data["assistant_masks"],
                "total_token_count": total_token_count
            }
        else:
            raise Exception(f"Request failed: {response.status_code}, {response.text}")

    def init_communicator(self):
        """
        Initializes the weight update group in a distributed setup for model synchronization.
        This is called lazily when weight updates are needed (e.g., in update_named_param).
        """
        if self._communicator_initialized:
            return  # Already initialized
        
        # Get the tensor parallel size from the server
        url = f"http://{self.host}:{self.server_port}/get_tensor_parallel_size/"
        response = self.session.get(url)
        if response.status_code == 200:
            tensor_parallel_size = response.json()["tensor_parallel_size"]
        else:
            raise Exception(f"Request failed: {response.status_code}, {response.text}")

        world_size = tensor_parallel_size + 1
        self.rank = tensor_parallel_size  # The client's rank is the last process

        # Initialize weight update group
        import socket
        hostname = socket.gethostname()
        print("HOSTNAME", hostname)

        url = f"http://{self.host}:{self.server_port}/init_communicator/"
        # In the server side, the host is set to 0.0.0.0
        response = self.session.post(url, json={"host": hostname, "port": self.group_port, "world_size": world_size})
        if response.status_code != 200:
            raise Exception(f"Request failed: {response.status_code}, {response.text}")

        # Set up the communication group for weight broadcasting
        if self.enable_weight_sync:
            print("Initializing communicator...")
            print(f"Host: {hostname}, Port: {self.group_port}, Rank: {self.rank}, World size: {world_size}")
            print(f"Self.Host: {self.host}, Self.Server_Port: {self.server_port}")

<<<<<<< HEAD
        pg = StatelessProcessGroup.create(host=hostname, port=self.group_port, rank=self.rank, world_size=world_size)
        self.pynccl_comm = PyNcclCommunicator(pg, device="cuda:0")
        self._communicator_initialized = True
=======
            pg = CustomStatelessProcessGroup.create(host=hostname, port=self.group_port, rank=self.rank, world_size=world_size)
            self.pynccl_comm = PyNcclCommunicator(pg, device="cuda:0")
>>>>>>> 6b63ed55

    def update_named_param(self, name: str, weights: torch.Tensor):
        """
        Updates a specific named parameter in the model and broadcasts it to other processes.
        Will retry on failure and attempt to reinitialize the communicator.

        Args:
            name (`str`):
                Name of the layer whose weights are being updated.
            weights (`torch.Tensor`):
                Tensor containing the updated weights.
        """
<<<<<<< HEAD
        # Initialize communicator lazily if not already initialized
        if not self._communicator_initialized:
            self.init_communicator()
        
        dtype, shape = str(weights.dtype), tuple(weights.shape)
        url = f"http://{self.host}:{self.server_port}/update_named_param/"
        response = self.session.post(url, json={"name": name, "dtype": dtype, "shape": shape})
        if response.status_code != 200:
            raise Exception(f"Request failed: {response.status_code}, {response.text}")

        # Broadcast the weights to the other processes
        self.pynccl_comm.broadcast(weights, src=self.rank, stream=torch.cuda.current_stream())
        self.pynccl_comm.group.barrier()
=======
        max_retries = 3
        retry_delay = 1.0  # seconds
        
        for attempt in range(max_retries):
            try:
                dtype, shape = str(weights.dtype), tuple(weights.shape)
                url = f"http://{self.host}:{self.server_port}/update_named_param/"
                response = self.session.post(url, json={"name": name, "dtype": dtype, "shape": shape})
                if response.status_code != 200:
                    raise Exception(f"Request failed: {response.status_code}, {response.text}")

                # Broadcast the weights to the other processes
                if self.pynccl_comm is None:
                    logger.warning(f"Communicator not initialized for {name}, attempting to reinitialize...")
                    self.init_communicator()
                    
                self.pynccl_comm.broadcast(weights, src=self.rank, stream=torch.cuda.current_stream())
                self.pynccl_comm.group.barrier()
                return  # Success
                
            except Exception as e:
                logger.error(f"Error updating parameter {name} (attempt {attempt + 1}/{max_retries}): {str(e)}")
                if attempt < max_retries - 1:
                    logger.info(f"Retrying in {retry_delay} seconds...")
                    time.sleep(retry_delay)
                    # Try to reinitialize communicator
                    try:
                        self.close_communicator()
                        self.init_communicator()
                    except Exception as init_error:
                        logger.error(f"Failed to reinitialize communicator: {str(init_error)}")
                else:
                    raise Exception(f"Failed to update parameter {name} after {max_retries} attempts") from e
>>>>>>> 6b63ed55

    def update_model_params(self, model: nn.Module):
        """
        Updates all parameters of the given model by calling `update_named_param` for each parameter in the model.

        Args:
            model (`nn.Module`):
                Model whose parameters (weights/biases) are to be updated.
        """
        for name, param in model.named_parameters():
            # Update each parameter individually
            self.update_named_param(name, param.data)

    def reset_prefix_cache(self):
        """
        Resets the prefix cache for the model.
        """
        url = f"http://{self.host}:{self.server_port}/reset_prefix_cache/"
        response = self.session.post(url)
        if response.status_code != 200:
            raise Exception(f"Request failed: {response.status_code}, {response.text}")

    def close_communicator(self):
        """
        Closes the weight update group and cleans up the communication group.
        Only closes if the communicator was actually initialized.
        """
        if not self._communicator_initialized:
            return  # Nothing to close
        
        url = f"http://{self.host}:{self.server_port}/close_communicator/"
        response = self.session.post(url)
        if response.status_code != 200:
            raise Exception(f"Request failed: {response.status_code}, {response.text}")
        
        self._communicator_initialized = False
        self.pynccl_comm = None


# Example usage
if __name__ == "__main__":
    from vllm import SamplingParams

    client = VLLMClient()

    # Generate completions
    responses = client.generate(["Hello, AI!", "Tell me a joke"], n=4, max_tokens=32, sampling_params=SamplingParams())
    print("Responses:", responses)  # noqa

    # Update model weights
    from transformers import AutoModelForCausalLM

    model = AutoModelForCausalLM.from_pretrained("Qwen/Qwen2.5-7B").to("cuda")
    client.update_model_params(model)<|MERGE_RESOLUTION|>--- conflicted
+++ resolved
@@ -135,11 +135,7 @@
     def generate(
         self,
         prompts: list[str],
-<<<<<<< HEAD
         prompts_2: Optional[list[str]] = None,
-=======
-        prompts_2: list[str] = None,
->>>>>>> 6b63ed55
         n: int = 1,
         repetition_penalty: float = 1.0,
         temperature: float = 1.0,
@@ -148,16 +144,10 @@
         min_p: float = 0.0,
         max_tokens: int = 16,
         guided_decoding_regex: Optional[str] = None,
-<<<<<<< HEAD
         starting_agent: Optional[bool] = None,
         game_configs: Optional[list] = None,
         sampled_h: Optional[int] = None,
     ) -> dict:
-=======
-        starting_agent: Optional[str] = None,
-        sampled_h: Optional[int] = None,
-    ) -> list[list[str]]:
->>>>>>> 6b63ed55
         """
         Generates model completions for the provided prompts.
 
@@ -193,48 +183,6 @@
             `dict`: Dictionary containing conversations, token_ids, attention_masks, and assistant_masks.
         """
         url = f"http://{self.host}:{self.server_port}/generate/"
-<<<<<<< HEAD
-        
-        # Build the request payload
-        payload = {
-            "prompts": prompts,
-            "n": n,
-            "repetition_penalty": repetition_penalty,
-            "temperature": temperature,
-            "top_p": top_p,
-            "top_k": top_k,
-            "min_p": min_p,
-            "max_tokens": max_tokens,
-        }
-        
-        # Add optional parameters
-        if prompts_2 is not None:
-            payload["prompts_2"] = prompts_2
-        if guided_decoding_regex is not None:
-            payload["guided_decoding_regex"] = guided_decoding_regex
-        
-        response = self.session.post(url, json=payload)
-        if response.status_code == 200:
-            data = response.json()
-            
-            # Calculate total_token_count from attention_masks (count actual tokens, not padding)
-            attention_masks = data.get("attention_masks", [])
-            total_token_count = []
-            if attention_masks:
-                for mask_list in attention_masks:
-                    # Count tokens where attention mask is 1 (non-padding tokens)
-                    total_token_count.append(sum(mask_list))
-            else:
-                # Fallback: count all token_ids if attention_masks not available
-                token_ids = data.get("token_ids", [])
-                for token_id_list in token_ids:
-                    total_token_count.append(len(token_id_list))
-            
-            return {
-                "conversations": data["conversations"],
-                "token_ids": data["token_ids"],
-                "attention_masks": attention_masks,
-=======
 
         print("VLLM CLIENT sampled_h", sampled_h)
 
@@ -264,7 +212,6 @@
                 "conversations": data["conversations"],
                 "token_ids": data["token_ids"],
                 "attention_masks": data["attention_masks"],
->>>>>>> 6b63ed55
                 "assistant_masks": data["assistant_masks"],
                 "total_token_count": total_token_count
             }
@@ -307,14 +254,9 @@
             print(f"Host: {hostname}, Port: {self.group_port}, Rank: {self.rank}, World size: {world_size}")
             print(f"Self.Host: {self.host}, Self.Server_Port: {self.server_port}")
 
-<<<<<<< HEAD
         pg = StatelessProcessGroup.create(host=hostname, port=self.group_port, rank=self.rank, world_size=world_size)
         self.pynccl_comm = PyNcclCommunicator(pg, device="cuda:0")
         self._communicator_initialized = True
-=======
-            pg = CustomStatelessProcessGroup.create(host=hostname, port=self.group_port, rank=self.rank, world_size=world_size)
-            self.pynccl_comm = PyNcclCommunicator(pg, device="cuda:0")
->>>>>>> 6b63ed55
 
     def update_named_param(self, name: str, weights: torch.Tensor):
         """
@@ -327,24 +269,12 @@
             weights (`torch.Tensor`):
                 Tensor containing the updated weights.
         """
-<<<<<<< HEAD
-        # Initialize communicator lazily if not already initialized
-        if not self._communicator_initialized:
-            self.init_communicator()
-        
-        dtype, shape = str(weights.dtype), tuple(weights.shape)
-        url = f"http://{self.host}:{self.server_port}/update_named_param/"
-        response = self.session.post(url, json={"name": name, "dtype": dtype, "shape": shape})
-        if response.status_code != 200:
-            raise Exception(f"Request failed: {response.status_code}, {response.text}")
-
-        # Broadcast the weights to the other processes
-        self.pynccl_comm.broadcast(weights, src=self.rank, stream=torch.cuda.current_stream())
-        self.pynccl_comm.group.barrier()
-=======
         max_retries = 3
         retry_delay = 1.0  # seconds
         
+        if not self._communicator_initialized:
+            self.init_communicator()
+
         for attempt in range(max_retries):
             try:
                 dtype, shape = str(weights.dtype), tuple(weights.shape)
@@ -375,7 +305,6 @@
                         logger.error(f"Failed to reinitialize communicator: {str(init_error)}")
                 else:
                     raise Exception(f"Failed to update parameter {name} after {max_retries} attempts") from e
->>>>>>> 6b63ed55
 
     def update_model_params(self, model: nn.Module):
         """
